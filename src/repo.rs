use std::c_str::CString;
use std::kinds::marker;
use std::mem;
use std::str;
use libc::{c_int, c_char, size_t, c_void};

use {raw, Revspec, Error, init, Object, RepositoryState, Remote, Buf};
use {StringArray, ResetType, Signature, Reference, References, Submodule};
use {Branches, BranchType, Index, Config, Oid, Blob, Branch, Commit, Tree};
<<<<<<< HEAD
use {ObjectType, Tag, Note, Notes};
=======
use {ObjectType, Tag, RepoStatus};
>>>>>>> 72afafcb
use build::{RepoBuilder, CheckoutBuilder};

/// An owned git repository, representing all state associated with the
/// underlying filesystem.
///
/// This structure corresponds to a `git_repository` in libgit2. Many other
/// types in git2-rs are derivative from this structure and are attached to its
/// lifetime.
///
/// When a repository goes out of scope it is freed in memory but not deleted
/// from the filesystem.
pub struct Repository {
    raw: *mut raw::git_repository,
    marker: marker::NoSync,
}

/// Options which can be used to configure how a repository is initialized
pub struct RepositoryInitOptions {
    flags: u32,
    mode: u32,
    workdir_path: Option<CString>,
    description: Option<CString>,
    template_path: Option<CString>,
    initial_head: Option<CString>,
    origin_url: Option<CString>,
}

impl Repository {
    /// Attempt to open an already-existing repository at `path`.
    ///
    /// The path can point to either a normal or bare repository.
    pub fn open(path: &Path) -> Result<Repository, Error> {
        init();
        let mut ret = 0 as *mut raw::git_repository;
        unsafe {
            try_call!(raw::git_repository_open(&mut ret, path.to_c_str()));
        }
        Ok(unsafe { Repository::from_raw(ret) })
    }

    /// Attempt to open an already-existing repository at or above `path`
    ///
    /// This starts at `path` and looks up the filesystem hierarchy
    /// until it finds a repository.
    pub fn discover(path: &Path) -> Result<Repository, Error> {
        init();
        unsafe {
            let mut raw: raw::git_buf = mem::zeroed();
            try_call!(raw::git_repository_discover(&mut raw,
                                                   path.to_c_str(),
                                                   1i32,
                                                   0 as *const c_char));
            let buf = Buf::from_raw(raw);
            Repository::open(&Path::new(buf.get()))
        }
    }

    /// Creates a new repository in the specified folder.
    ///
    /// This by default will create any necessary directories to create the
    /// repository, and it will read any user-specified templates when creating
    /// the repository. This behavior can be configured through `init_opts`.
    pub fn init(path: &Path) -> Result<Repository, Error> {
        Repository::init_opts(path, &RepositoryInitOptions::new())
    }

    /// Creates a new `--bare` repository in the specified folder.
    ///
    /// The folder must exist prior to invoking this function.
    pub fn init_bare(path: &Path) -> Result<Repository, Error> {
        Repository::init_opts(path, &RepositoryInitOptions::new().bare(true))
    }

    /// Creates a new `--bare` repository in the specified folder.
    ///
    /// The folder must exist prior to invoking this function.
    pub fn init_opts(path: &Path, opts: &RepositoryInitOptions)
                     -> Result<Repository, Error> {
        init();
        let mut ret = 0 as *mut raw::git_repository;
        unsafe {
            let mut opts = opts.raw();
            try_call!(raw::git_repository_init_ext(&mut ret,
                                                   path.to_c_str(),
                                                   &mut opts));
        }
        Ok(unsafe { Repository::from_raw(ret) })
    }

    /// Clone a remote repository.
    ///
    /// See the `RepoBuilder` struct for more information. This function will
    /// delegate to a fresh `RepoBuilder`
    pub fn clone(url: &str, into: &Path) -> Result<Repository, Error> {
        ::init();
        RepoBuilder::new().clone(url, into)
    }

    /// Create a repository from the raw underlying pointer.
    ///
    /// This function will take ownership of the pointer specified.
    pub unsafe fn from_raw(ptr: *mut raw::git_repository) -> Repository {
        Repository {
            raw: ptr,
            marker: marker::NoSync,
        }
    }

    /// Execute a rev-parse operation against the `spec` listed.
    ///
    /// The resulting revision specification is returned, or an error is
    /// returned if one occurs.
    pub fn revparse(&self, spec: &str) -> Result<Revspec, Error> {
        let mut raw = raw::git_revspec {
            from: 0 as *mut _,
            to: 0 as *mut _,
            flags: raw::git_revparse_mode_t::empty(),
        };
        unsafe {
            try_call!(raw::git_revparse(&mut raw, self.raw, spec.to_c_str()));
        }

        if raw.flags.contains(raw::GIT_REVPARSE_SINGLE) {
            assert!(raw.to.is_null());
            let obj = unsafe { Object::from_raw(self, raw.from) };
            Ok(Revspec::from_objects(Some(obj), None))
        } else {
            panic!()
        }
    }

    /// Find a single object, as specified by a revision string.
    pub fn revparse_single(&self, spec: &str) -> Result<Object, Error> {
        let mut obj = 0 as *mut raw::git_object;
        unsafe {
            try_call!(raw::git_revparse_single(&mut obj, self.raw,
                                               spec.to_c_str()));
        }
        assert!(!obj.is_null());
        Ok(unsafe { Object::from_raw(self, obj) })
    }

    /// Tests whether this repository is a bare repository or not.
    pub fn is_bare(&self) -> bool {
        unsafe { raw::git_repository_is_bare(self.raw) == 1 }
    }

    /// Tests whether this repository is a shallow clone.
    pub fn is_shallow(&self) -> bool {
        unsafe { raw::git_repository_is_shallow(self.raw) == 1 }
    }

    /// Tests whether this repository is empty.
    pub fn is_empty(&self) -> Result<bool, Error> {
        let empty = unsafe {
            try_call!(raw::git_repository_is_empty(self.raw))
        };
        Ok(empty == 1)
    }

    /// Returns the path to the `.git` folder for normal repositories or the
    /// repository itself for bare repositories.
    pub fn path(&self) -> Path {
        unsafe {
            let ptr = raw::git_repository_path(self.raw);
            assert!(!ptr.is_null());
            Path::new(CString::new(ptr, false).as_bytes_no_nul())
        }
    }

    /// Returns the current state of this repository
    pub fn state(&self) -> RepositoryState {
        let state = unsafe { raw::git_repository_state(self.raw) };
        macro_rules! check( ($($raw:ident => $real:ident),*) => (
            $(if state == raw::$raw as c_int {
                super::RepositoryState::$real
            }) else *
            else {
                panic!("unknown repository state: {}", state)
            }
        ) )

        check!(
            GIT_REPOSITORY_STATE_NONE => Clean,
            GIT_REPOSITORY_STATE_MERGE => Merge,
            GIT_REPOSITORY_STATE_REVERT => Revert,
            GIT_REPOSITORY_STATE_CHERRYPICK => CherryPick,
            GIT_REPOSITORY_STATE_BISECT => Bisect,
            GIT_REPOSITORY_STATE_REBASE => Rebase,
            GIT_REPOSITORY_STATE_REBASE_INTERACTIVE => RebaseInteractive,
            GIT_REPOSITORY_STATE_REBASE_MERGE => RebaseMerge,
            GIT_REPOSITORY_STATE_APPLY_MAILBOX => ApplyMailbox,
            GIT_REPOSITORY_STATE_APPLY_MAILBOX_OR_REBASE => ApplyMailboxOrRebase
        )
    }

    /// Get the path of the working directory for this repository.
    ///
    /// If this repository is bare, then `None` is returned.
    pub fn workdir(&self) -> Option<Path> {
        unsafe {
            let ptr = raw::git_repository_workdir(self.raw);
            if ptr.is_null() {
                None
            } else {
                Some(Path::new(CString::new(ptr, false).as_bytes_no_nul()))
            }
        }
    }

    /// Get the currently active namespace for this repository.
    ///
    /// If there is no namespace, or the namespace is not a valid utf8 string,
    /// `None` is returned.
    pub fn namespace(&self) -> Option<&str> {
        self.namespace_bytes().and_then(str::from_utf8)
    }

    /// Get the currently active namespace for this repository as a byte array.
    ///
    /// If there is no namespace, `None` is returned.
    pub fn namespace_bytes(&self) -> Option<&[u8]> {
        unsafe { ::opt_bytes(self, raw::git_repository_get_namespace(self.raw)) }
    }

    /// List all remotes for a given repository
    pub fn remotes(&self) -> Result<StringArray, Error> {
        let mut arr = raw::git_strarray {
            strings: 0 as *mut *mut c_char,
            count: 0,
        };
        unsafe {
            try_call!(raw::git_remote_list(&mut arr, self.raw));
        }
        Ok(unsafe { StringArray::from_raw(arr) })
    }

    /// Get the information for a particular remote
    pub fn find_remote(&self, name: &str) -> Result<Remote, Error> {
        let mut ret = 0 as *mut raw::git_remote;
        unsafe {
            try_call!(raw::git_remote_lookup(&mut ret, self.raw,
                                             name.to_c_str()));
            Ok(Remote::from_raw(self, ret))
        }
    }

    /// Add a remote with the default fetch refspec to the repository's
    /// configuration.
    pub fn remote(&self, name: &str, url: &str) -> Result<Remote, Error> {
        let mut ret = 0 as *mut raw::git_remote;
        unsafe {
            try_call!(raw::git_remote_create(&mut ret, self.raw,
                                             name.to_c_str(), url.to_c_str()));
            Ok(Remote::from_raw(self, ret))
        }
    }

    /// Create an anonymous remote
    ///
    /// Create a remote with the given url and refspec in memory. You can use
    /// this when you have a URL instead of a remote's name. Note that anonymous
    /// remotes cannot be converted to persisted remotes.
    pub fn remote_anonymous(&self, url: &str,
                            fetch: &str) -> Result<Remote, Error> {
        let mut ret = 0 as *mut raw::git_remote;
        unsafe {
            try_call!(raw::git_remote_create_anonymous(&mut ret, self.raw,
                                                       url.to_c_str(),
                                                       fetch.to_c_str()));
            Ok(Remote::from_raw(self, ret))
        }
    }

    /// Give a remote a new name
    ///
    /// All remote-tracking branches and configuration settings for the remote
    /// are updated.
    ///
    /// A temporary in-memory remote cannot be given a name with this method.
    pub fn remote_rename(&self, name: &str,
                         new_name: &str) -> Result<(), Error> {
        let mut problems = raw::git_strarray {
            count: 0,
            strings: 0 as *mut *mut c_char,
        };
        unsafe {
            try_call!(raw::git_remote_rename(&mut problems,
                                             self.raw,
                                             name.to_c_str(),
                                             new_name.to_c_str()));
            let _s = StringArray::from_raw(problems);
        }
        Ok(())
    }

    /// Delete an existing persisted remote.
    ///
    /// All remote-tracking branches and configuration settings for the remote
    /// will be removed.
    pub fn remote_delete(&self, name: &str) -> Result<(), Error> {
        unsafe { try_call!(raw::git_remote_delete(self.raw, name.to_c_str())); }
        Ok(())
    }

    /// Get the underlying raw repository
    pub fn raw(&self) -> *mut raw::git_repository { self.raw }

    /// Sets the current head to the specified object and optionally resets
    /// the index and working tree to match.
    ///
    /// A soft reset means the head will be moved to the commit.
    ///
    /// A mixed reset will trigger a soft reset, plus the index will be
    /// replaced with the content of the commit tree.
    ///
    /// A hard reset will trigger a mixed reset and the working directory will
    /// be replaced with the content of the index. (Untracked and ignored files
    /// will be left alone, however.)
    pub fn reset<'a>(&'a self, target: &Object<'a>, kind: ResetType,
                     sig: Option<&Signature>, msg: Option<&str>)
                     -> Result<(), Error> {
        unsafe {
            try_call!(raw::git_reset(self.raw, target.raw(), kind,
                                     // FIXME: expose git_checkout_options_t
                                     0 as *mut _,
                                     sig.map(|s| s.raw()).unwrap_or(0 as *mut _),
                                     msg.map(|s| s.to_c_str())));
        }
        Ok(())
    }

    /// Updates some entries in the index from the target commit tree.
    ///
    /// The scope of the updated entries is determined by the paths being
    /// in the iterator provided.
    ///
    /// Passing a `None` target will result in removing entries in the index
    /// matching the provided pathspecs.
    pub fn reset_default<'a,
                         T: ToCStr,
                         I: Iterator<T>>(&'a self,
                                         target: Option<&Object<'a>>,
                                         paths: I) -> Result<(), Error> {
        let v = paths.map(|t| t.to_c_str()).collect::<Vec<CString>>();
        let v2 = v.iter().map(|v| v.as_ptr()).collect::<Vec<*const c_char>>();
        let mut arr = raw::git_strarray {
            strings: v2.as_ptr() as *mut _,
            count: v2.len() as size_t,
        };
        let target = target.map(|t| t.raw()).unwrap_or(0 as *mut _);

        unsafe {
            try_call!(raw::git_reset_default(self.raw, target, &mut arr));
        }
        Ok(())
    }

    /// Retrieve and resolve the reference pointed at by HEAD.
    pub fn head(&self) -> Result<Reference, Error> {
        let mut ret = 0 as *mut raw::git_reference;
        unsafe {
            try_call!(raw::git_repository_head(&mut ret, self.raw));
            Ok(Reference::from_raw(self, ret))
        }
    }

    /// Create an iterator for the repo's references
    pub fn references(&self) -> Result<References, Error> {
        let mut ret = 0 as *mut raw::git_reference_iterator;
        unsafe {
            try_call!(raw::git_reference_iterator_new(&mut ret, self.raw));
            Ok(References::from_raw(self, ret))
        }
    }

    /// Create an iterator for the repo's references that match the specified
    /// glob
    pub fn references_glob(&self, glob: &str) -> Result<References, Error> {
        let mut ret = 0 as *mut raw::git_reference_iterator;
        unsafe {
            try_call!(raw::git_reference_iterator_glob_new(&mut ret, self.raw,
                                                           glob.to_c_str()));
            Ok(References::from_raw(self, ret))
        }
    }

    /// Load all submodules for this repository and return them.
    pub fn submodules(&self) -> Result<Vec<Submodule>, Error> {
        struct Data<'a, 'b:'a> {
            repo: &'b Repository,
            ret: &'a mut Vec<Submodule<'b>>,
        }
        let mut ret = Vec::new();

        unsafe {
            let mut data = Data {
                repo: self,
                ret: &mut ret,
            };
            try_call!(raw::git_submodule_foreach(self.raw, append,
                                                 &mut data as *mut _
                                                           as *mut c_void));
        }

        return Ok(ret);

        extern fn append(_repo: *mut raw::git_submodule,
                         name: *const c_char,
                         data: *mut c_void) -> c_int {
            unsafe {
                let data = &mut *(data as *mut Data);
                let mut raw = 0 as *mut raw::git_submodule;
                let rc = raw::git_submodule_lookup(&mut raw, data.repo.raw(),
                                                   name);
                assert_eq!(rc, 0);
                data.ret.push(Submodule::from_raw(data.repo, raw));
            }
            0
        }
    }

    /// Load the status of the current repo
    pub fn statuses(&self) -> Result<Vec<RepoStatus>, Error> {
        if self.is_bare() {
            return Err(Error::from_str("Can't get the status of a bare repository"));
        }

        let mut ret = Vec::new();

        unsafe {
            let options = raw::git_status_options {
                version: 1,
                show: raw::GIT_STATUS_SHOW_INDEX_AND_WORKDIR,
                flags: raw::GIT_STATUS_OPT_INCLUDE_UNTRACKED as u32 |
                       raw::GIT_STATUS_OPT_RENAMES_HEAD_TO_INDEX as u32 |
                       raw::GIT_STATUS_OPT_SORT_CASE_INSENSITIVELY as u32,
                pathspec: raw::git_strarray {
                    strings: 0 as *mut *mut c_char,
                    count: 0
                }
            };

            let mut status = 0 as *mut raw::git_status_list;
            try_call!(raw::git_status_list_new(&mut status, self.raw, &options));

            let max = raw::git_status_list_entrycount(status);

            for i in range(0, max) {
                let s = *raw::git_status_byindex(status, i);

                ret.push(RepoStatus::new(s));
            }

            raw::git_status_list_free(status);
        }

        return Ok(ret);
    }

    /// Create an iterator which loops over the requested branches.
    pub fn branches(&self, filter: Option<BranchType>) -> Result<Branches, Error> {
        let mut raw = 0 as *mut raw::git_branch_iterator;
        unsafe {
            try_call!(raw::git_branch_iterator_new(&mut raw, self.raw(), filter));
            Ok(Branches::from_raw(self, raw))
        }
    }

    /// Get the Index file for this repository.
    ///
    /// If a custom index has not been set, the default index for the repository
    /// will be returned (the one located in .git/index).
    pub fn index(&self) -> Result<Index, Error> {
        let mut raw = 0 as *mut raw::git_index;
        unsafe {
            try_call!(raw::git_repository_index(&mut raw, self.raw()));
            Ok(Index::from_raw(raw))
        }
    }

    /// Get the configuration file for this repository.
    ///
    /// If a configuration file has not been set, the default config set for the
    /// repository will be returned, including global and system configurations
    /// (if they are available).
    pub fn config(&self) -> Result<Config, Error> {
        let mut raw = 0 as *mut raw::git_config;
        unsafe {
            try_call!(raw::git_repository_config(&mut raw, self.raw()));
            Ok(Config::from_raw(raw))
        }
    }

    /// Write an in-memory buffer to the ODB as a blob.
    ///
    /// The Oid returned can in turn be passed to `find_blob` to get a handle to
    /// the blob.
    pub fn blob(&self, data: &[u8]) -> Result<Oid, Error> {
        let mut raw = raw::git_oid { id: [0, ..raw::GIT_OID_RAWSZ] };
        unsafe {
            let ptr = data.as_ptr() as *const c_void;
            let len = data.len() as size_t;
            try_call!(raw::git_blob_create_frombuffer(&mut raw, self.raw(),
                                                      ptr, len));
            Ok(Oid::from_raw(&raw))
        }
    }

    /// Read a file from the filesystem and write its content to the Object
    /// Database as a loose blob
    ///
    /// The Oid returned can in turn be passed to `find_blob` to get a handle to
    /// the blob.
    pub fn blob_path(&self, path: &Path) -> Result<Oid, Error> {
        let mut raw = raw::git_oid { id: [0, ..raw::GIT_OID_RAWSZ] };
        unsafe {
            try_call!(raw::git_blob_create_fromdisk(&mut raw, self.raw(),
                                                    path.to_c_str()));
            Ok(Oid::from_raw(&raw))
        }
    }

    /// Lookup a reference to one of the objects in a repository.
    pub fn find_blob(&self, oid: Oid) -> Result<Blob, Error> {
        let mut raw = 0 as *mut raw::git_blob;
        unsafe {
            try_call!(raw::git_blob_lookup(&mut raw, self.raw(), oid.raw()));
            Ok(Blob::from_raw(self, raw))
        }
    }

    /// Create a new branch pointing at a target commit
    ///
    /// A new direct reference will be created pointing to this target commit.
    /// If `force` is true and a reference already exists with the given name,
    /// it'll be replaced.
    pub fn branch<'a>(&'a self,
                      branch_name: &str,
                      target: &Commit<'a>,
                      force: bool,
                      signature: Option<&Signature>,
                      log_message: Option<&str>) -> Result<Branch<'a>, Error> {
        let mut raw = 0 as *mut raw::git_reference;
        unsafe {
            try_call!(raw::git_branch_create(&mut raw,
                                             self.raw(),
                                             branch_name.to_c_str(),
                                             &*target.raw(),
                                             force,
                                             &*signature.map(|s| s.raw())
                                                        .unwrap_or(0 as *mut _),
                                             log_message.map(|s| s.to_c_str())));
            Ok(Branch::wrap(Reference::from_raw(self, raw)))
        }
    }

    /// Lookup a branch by its name in a repository.
    pub fn find_branch(&self, name: &str, branch_type: BranchType)
                       -> Result<Branch, Error> {
        let mut ret = 0 as *mut raw::git_reference;
        unsafe {
            try_call!(raw::git_branch_lookup(&mut ret, self.raw(),
                                             name.to_c_str(), branch_type));
            Ok(Branch::wrap(Reference::from_raw(self, ret)))
        }
    }

    /// Create new commit in the repository
    ///
    /// If the `update_ref` is not `None`, name of the reference that will be
    /// updated to point to this commit. If the reference is not direct, it will
    /// be resolved to a direct reference. Use "HEAD" to update the HEAD of the
    /// current branch and make it point to this commit. If the reference
    /// doesn't exist yet, it will be created. If it does exist, the first
    /// parent must be the tip of this branch.
    pub fn commit<'a>(&'a self,
                      update_ref: Option<&str>,
                      author: &Signature,
                      committer: &Signature,
                      message: &str,
                      tree: &Tree<'a>,
                      parents: &[&Commit<'a>]) -> Result<Oid, Error> {
        let mut raw = raw::git_oid { id: [0, ..raw::GIT_OID_RAWSZ] };
        let parent_ptrs: Vec<*const raw::git_commit> =  parents.iter().map(|p| {
            p.raw() as *const raw::git_commit
        }).collect();
        unsafe {
            try_call!(raw::git_commit_create(&mut raw,
                                             self.raw(),
                                             update_ref.map(|s| s.to_c_str()),
                                             &*author.raw(),
                                             &*committer.raw(),
                                             0 as *const c_char,
                                             message.to_c_str(),
                                             &*tree.raw(),
                                             parents.len() as size_t,
                                             parent_ptrs.as_ptr()));
            Ok(Oid::from_raw(&raw))
        }
    }


    /// Lookup a reference to one of the commits in a repository.
    pub fn find_commit(&self, oid: Oid) -> Result<Commit, Error> {
        let mut raw = 0 as *mut raw::git_commit;
        unsafe {
            try_call!(raw::git_commit_lookup(&mut raw, self.raw(), oid.raw()));
            Ok(Commit::from_raw(self, raw))
        }
    }

    /// Lookup a reference to one of the objects in a repository.
    pub fn find_object(&self, oid: Oid,
                       kind: Option<ObjectType>) -> Result<Object, Error> {
        let mut raw = 0 as *mut raw::git_object;
        unsafe {
            try_call!(raw::git_object_lookup(&mut raw, self.raw(), oid.raw(),
                                             kind));
            Ok(Object::from_raw(self, raw))
        }
    }

    /// Create a new direct reference.
    ///
    /// This function will return an error if a reference already exists with
    /// the given name unless force is true, in which case it will be
    /// overwritten.
    pub fn reference(&self, name: &str, id: Oid, force: bool,
                     sig: Option<&Signature>,
                     log_message: &str) -> Result<Reference, Error> {
        let mut raw = 0 as *mut raw::git_reference;
        unsafe {
            try_call!(raw::git_reference_create(&mut raw, self.raw(),
                                                name.to_c_str(),
                                                &*id.raw(), force,
                                                &*sig.map(|s| s.raw())
                                                     .unwrap_or(0 as *mut _),
                                                log_message.to_c_str()));
            Ok(Reference::from_raw(self, raw))
        }
    }

    /// Create a new symbolic reference.
    ///
    /// This function will return an error if a reference already exists with
    /// the given name unless force is true, in which case it will be
    /// overwritten.
    pub fn reference_symbolic(&self, name: &str, target: &str,
                              force: bool, sig: Option<&Signature>,
                              log_message: &str)
                              -> Result<Reference, Error> {
        let mut raw = 0 as *mut raw::git_reference;
        unsafe {
            try_call!(raw::git_reference_symbolic_create(&mut raw, self.raw(),
                                                         name.to_c_str(),
                                                         target.to_c_str(),
                                                         force,
                                                         &*sig.map(|s| s.raw())
                                                              .unwrap_or(0 as *mut _),
                                                         log_message.to_c_str()));
            Ok(Reference::from_raw(self, raw))
        }
    }

    /// Lookup a reference to one of the objects in a repository.
    pub fn find_reference(&self, name: &str) -> Result<Reference, Error> {
        let mut raw = 0 as *mut raw::git_reference;
        unsafe {
            try_call!(raw::git_reference_lookup(&mut raw, self.raw(),
                                                name.to_c_str()));
            Ok(Reference::from_raw(self, raw))
        }
    }

    /// Lookup a reference by name and resolve immediately to OID.
    ///
    /// This function provides a quick way to resolve a reference name straight
    /// through to the object id that it refers to. This avoids having to
    /// allocate or free any `Reference` objects for simple situations.
    pub fn refname_to_id(&self, name: &str) -> Result<Oid, Error> {
        let mut ret: raw::git_oid = unsafe { mem::zeroed() };
        unsafe {
            try_call!(raw::git_reference_name_to_id(&mut ret, self.raw(),
                                                    name.to_c_str()));
            Ok(Oid::from_raw(&ret))
        }
    }

    /// Create a new action signature with default user and now timestamp.
    ///
    /// This looks up the user.name and user.email from the configuration and
    /// uses the current time as the timestamp, and creates a new signature
    /// based on that information. It will return `NotFound` if either the
    /// user.name or user.email are not set.
    pub fn signature(&self) -> Result<Signature<'static>, Error> {
        let mut ret = 0 as *mut raw::git_signature;
        unsafe {
            try_call!(raw::git_signature_default(&mut ret, self.raw()));
            Ok(Signature::from_raw(ret))
        }
    }

    /// Set up a new git submodule for checkout.
    ///
    /// This does "git submodule add" up to the fetch and checkout of the
    /// submodule contents. It preps a new submodule, creates an entry in
    /// `.gitmodules` and creates an empty initialized repository either at the
    /// given path in the working directory or in `.git/modules` with a gitlink
    /// from the working directory to the new repo.
    ///
    /// To fully emulate "git submodule add" call this function, then `open()`
    /// the submodule repo and perform the clone step as needed. Lastly, call
    /// `finalize()` to wrap up adding the new submodule and `.gitmodules` to
    /// the index to be ready to commit.
    pub fn submodule(&self, url: &str, path: &Path,
                     use_gitlink: bool) -> Result<Submodule, Error> {
        let mut raw = 0 as *mut raw::git_submodule;
        unsafe {
            try_call!(raw::git_submodule_add_setup(&mut raw, self.raw(),
                                                   url.to_c_str(),
                                                   path.to_c_str(),
                                                   use_gitlink));
            Ok(Submodule::from_raw(self, raw))
        }
    }

    /// Lookup submodule information by name or path.
    ///
    /// Given either the submodule name or path (they are usually the same),
    /// this returns a structure describing the submodule.
    pub fn find_submodule(&self, name: &str) -> Result<Submodule, Error> {
        let mut raw = 0 as *mut raw::git_submodule;
        unsafe {
            try_call!(raw::git_submodule_lookup(&mut raw, self.raw(),
                                                name.to_c_str()));
            Ok(Submodule::from_raw(self, raw))
        }
    }

    /// Lookup a reference to one of the objects in a repository.
    pub fn find_tree(&self, oid: Oid) -> Result<Tree, Error> {
        let mut raw = 0 as *mut raw::git_tree;
        unsafe {
            try_call!(raw::git_tree_lookup(&mut raw, self.raw(), oid.raw()));
            Ok(Tree::from_raw(self, raw))
        }
    }

    /// Create a new tag in the repository from an object
    ///
    /// A new reference will also be created pointing to this tag object. If
    /// `force` is true and a reference already exists with the given name, it'll
    /// be replaced.
    ///
    /// The message will not be cleaned up.
    ///
    /// The tag name will be checked for validity. You must avoid the characters
    /// '~', '^', ':', ' \ ', '?', '[', and '*', and the sequences ".." and " @
    /// {" which have special meaning to revparse.
    pub fn tag<'a>(&'a self, name: &str, target: &Object<'a>,
                   tagger: &Signature, message: &str,
                   force: bool) -> Result<Oid, Error> {
        let mut raw = raw::git_oid { id: [0, ..raw::GIT_OID_RAWSZ] };
        unsafe {
            try_call!(raw::git_tag_create(&mut raw, self.raw, name.to_c_str(),
                                          &*target.raw(), &*tagger.raw(),
                                          message.to_c_str(), force));
            Ok(Oid::from_raw(&raw))
        }
    }

    /// Lookup a tag object from the repository.
    pub fn find_tag(&self, id: Oid) -> Result<Tag, Error> {
        let mut raw = 0 as *mut raw::git_tag;
        unsafe {
            try_call!(raw::git_tag_lookup(&mut raw, self.raw, id.raw()));
            Ok(Tag::from_raw(self, raw))
        }
    }

    /// Delete an existing tag reference.
    ///
    /// The tag name will be checked for validity, see `tag` for some rules
    /// about valid names.
    pub fn tag_delete(&self, name: &str) -> Result<(), Error> {
        unsafe {
            try_call!(raw::git_tag_delete(self.raw, name.to_c_str()));
            Ok(())
        }
    }

    /// Get a list with all the tags in the repository.
    ///
    /// An optional fnmatch pattern can also be specified.
    pub fn tag_names(&self, pattern: Option<&str>) -> Result<StringArray, Error> {
        let mut arr = raw::git_strarray {
            strings: 0 as *mut *mut c_char,
            count: 0,
        };
        unsafe {
            match pattern {
                Some(s) => {
                    try_call!(raw::git_tag_list_match(&mut arr, s.to_c_str(),
                                                      self.raw));
                }
                None => { try_call!(raw::git_tag_list(&mut arr, self.raw)); }
            }
        }
        Ok(unsafe { StringArray::from_raw(arr) })
    }

    /// Updates files in the index and the working tree to match the content of
    /// the commit pointed at by HEAD.
    pub fn checkout_head(&self, opts: Option<&CheckoutBuilder>)
                         -> Result<(), Error> {
        unsafe {
            let mut raw_opts = mem::zeroed();
            try_call!(raw::git_checkout_init_options(&mut raw_opts,
                                raw::GIT_CHECKOUT_OPTIONS_VERSION));
            match opts {
                Some(c) => c.configure(&mut raw_opts),
                None => {}
            }

            try_call!(raw::git_checkout_head(self.raw, &raw_opts));
        }
        Ok(())
    }

    /// Updates files in the working tree to match the content of the index.
    ///
    /// If the index is `None`, the repository's index will be used.
    pub fn checkout_index(&self,
                          index: Option<&mut Index>,
                          opts: Option<&CheckoutBuilder>) -> Result<(), Error> {
        unsafe {
            let mut raw_opts = mem::zeroed();
            try_call!(raw::git_checkout_init_options(&mut raw_opts,
                                raw::GIT_CHECKOUT_OPTIONS_VERSION));
            match opts {
                Some(c) => c.configure(&mut raw_opts),
                None => {}
            }

            try_call!(raw::git_checkout_index(self.raw,
                                              index.map(|i| &mut *i.raw()),
                                              &raw_opts));
        }
        Ok(())
    }

    /// Updates files in the index and working tree to match the content of the
    /// tree pointed at by the treeish.
    pub fn checkout_tree(&self,
                         treeish: &Object,
                         opts: Option<&CheckoutBuilder>) -> Result<(), Error> {
        unsafe {
            let mut raw_opts = mem::zeroed();
            try_call!(raw::git_checkout_init_options(&mut raw_opts,
                                raw::GIT_CHECKOUT_OPTIONS_VERSION));
            match opts {
                Some(c) => c.configure(&mut raw_opts),
                None => {}
            }

            try_call!(raw::git_checkout_tree(self.raw, &*treeish.raw(),
                                             &raw_opts));
        }
        Ok(())
    }

    /// Add a note for an object
    ///
    /// The `notes_ref` argument is the canonical name of the reference to use,
    /// defaulting to "refs/notes/commits". If `force` is specified then
    /// previous notes are overwritten.
    pub fn note(&self,
                author: &Signature,
                committer: &Signature,
                notes_ref: Option<&str>,
                oid: Oid,
                note: &str,
                force: bool) -> Result<Oid, Error> {
        let mut ret = raw::git_oid { id: [0, ..raw::GIT_OID_RAWSZ] };
        unsafe {
            try_call!(raw::git_note_create(&mut ret,
                                           self.raw,
                                           notes_ref.map(|s| s.to_c_str()),
                                           &*author.raw(),
                                           &*committer.raw(),
                                           &*oid.raw(),
                                           note.to_c_str(),
                                           force));
            Ok(Oid::from_raw(&ret))
        }
    }

    /// Get the default notes reference for this repository
    pub fn note_default_ref(&self) -> Result<&str, Error> {
        let mut ret = 0 as *const c_char;
        unsafe {
            try_call!(raw::git_note_default_ref(&mut ret, self.raw));
            Ok(str::from_utf8(::opt_bytes(self, ret).unwrap()).unwrap())
        }
    }

    /// Creates a new iterator for notes in this repository.
    ///
    /// The `notes_ref` argument is the canonical name of the reference to use,
    /// defaulting to "refs/notes/commits".
    ///
    /// The iterator returned yields pairs of (Oid, Oid) where the first element
    /// is the id of the note and the second id is the id the note is
    /// annotating.
    pub fn notes(&self, notes_ref: Option<&str>) -> Result<Notes, Error> {
        let mut ret = 0 as *mut raw::git_note_iterator;
        unsafe {
            try_call!(raw::git_note_iterator_new(&mut ret, self.raw,
                                                 notes_ref.map(|s| s.to_c_str())));
            Ok(Notes::from_raw(self, ret))
        }
    }

    /// Read the note for an object.
    ///
    /// The `notes_ref` argument is the canonical name of the reference to use,
    /// defaulting to "refs/notes/commits".
    ///
    /// The id specified is the Oid of the git object to read the note from.
    pub fn find_note(&self, notes_ref: Option<&str>, id: Oid)
                     -> Result<Note, Error> {
        let mut ret = 0 as *mut raw::git_note;
        unsafe {
            try_call!(raw::git_note_read(&mut ret, self.raw,
                                         notes_ref.map(|s| s.to_c_str()),
                                         &*id.raw()));
            Ok(Note::from_raw(self, ret))
        }
    }

    /// Remove the note for an object.
    ///
    /// The `notes_ref` argument is the canonical name of the reference to use,
    /// defaulting to "refs/notes/commits".
    ///
    /// The id specified is the Oid of the git object to remove the note from.
    pub fn note_delete(&self,
                       id: Oid,
                       notes_ref: Option<&str>,
                       author: &Signature,
                       committer: &Signature) -> Result<(), Error> {
        unsafe {
            try_call!(raw::git_note_remove(self.raw,
                                           notes_ref.map(|s| s.to_c_str()),
                                           &*author.raw(),
                                           &*committer.raw(),
                                           &*id.raw()));
            Ok(())
        }
    }
}

#[unsafe_destructor]
impl Drop for Repository {
    fn drop(&mut self) {
        unsafe { raw::git_repository_free(self.raw) }
    }
}

impl RepositoryInitOptions {
    /// Creates a default set of initialization options.
    ///
    /// By default this will set flags for creating all necessary directories
    /// and initializing a directory from the user-configured templates path.
    pub fn new() -> RepositoryInitOptions {
        RepositoryInitOptions {
            flags: raw::GIT_REPOSITORY_INIT_MKDIR as u32 |
                   raw::GIT_REPOSITORY_INIT_MKPATH as u32 |
                   raw::GIT_REPOSITORY_INIT_EXTERNAL_TEMPLATE as u32,
            mode: 0,
            workdir_path: None,
            description: None,
            template_path: None,
            initial_head: None,
            origin_url: None,
        }
    }

    /// Create a bare repository with no working directory.
    ///
    /// Defaults to false.
    pub fn bare(self, bare: bool) -> RepositoryInitOptions {
        self.flag(raw::GIT_REPOSITORY_INIT_BARE, bare)
    }

    /// Return an error if the repository path appears to already be a git
    /// repository.
    ///
    /// Defaults to false.
    pub fn no_reinit(self, enabled: bool) -> RepositoryInitOptions {
        self.flag(raw::GIT_REPOSITORY_INIT_NO_REINIT, enabled)
    }

    /// Normally a '/.git/' will be appended to the repo apth for non-bare repos
    /// (if it is not already there), but passing this flag prevents that
    /// behavior.
    ///
    /// Defaults to false.
    pub fn no_dotgit_dir(self, enabled: bool) -> RepositoryInitOptions {
        self.flag(raw::GIT_REPOSITORY_INIT_NO_DOTGIT_DIR, enabled)
    }

    /// Make the repo path (and workdir path) as needed. The ".git" directory
    /// will always be created regardless of this flag.
    ///
    /// Defaults to true.
    pub fn mkdir(self, enabled: bool) -> RepositoryInitOptions {
        self.flag(raw::GIT_REPOSITORY_INIT_MKDIR, enabled)
    }

    /// Recursively make all components of the repo and workdir path sas
    /// necessary.
    ///
    /// Defaults to true.
    pub fn mkpath(self, enabled: bool) -> RepositoryInitOptions {
        self.flag(raw::GIT_REPOSITORY_INIT_MKPATH, enabled)
    }

    /// Enable or disable using external templates.
    ///
    /// If enabled, then the `template_path` option will be queried first, then
    /// `init.templatedir` from the global config, and finally
    /// `/usr/share/git-core-templates` will be used (if it exists).
    ///
    /// Defaults to true.
    pub fn external_template(self, enabled: bool) -> RepositoryInitOptions {
        self.flag(raw::GIT_REPOSITORY_INIT_EXTERNAL_TEMPLATE, enabled)
    }

    fn flag(mut self, flag: raw::git_repository_init_flag_t, on: bool)
            -> RepositoryInitOptions {
        if on {
            self.flags |= flag as u32;
        } else {
            self.flags &= !(flag as u32);
        }
        self
    }

    /// The path do the working directory.
    ///
    /// If this is a relative path it will be evaulated relative to the repo
    /// path. If this is not the "natural" working directory, a .git gitlink
    /// file will be created here linking to the repo path.
    pub fn workdir_path(mut self, path: &Path) -> RepositoryInitOptions {
        self.workdir_path = Some(path.to_c_str());
        self
    }

    /// If set, this will be used to initialize the "description" file in the
    /// repository instead of using the template content.
    pub fn description(mut self, desc: &str) -> RepositoryInitOptions {
        self.description = Some(desc.to_c_str());
        self
    }

    /// When the `external_template` option is set, this is the first location
    /// to check for the template directory.
    ///
    /// If this is not configured, then the default locations will be searched
    /// instead.
    pub fn template_path(mut self, path: &Path) -> RepositoryInitOptions {
        self.template_path = Some(path.to_c_str());
        self
    }

    /// The name of the head to point HEAD at.
    ///
    /// If not configured, this will be treated as `master` and the HEAD ref
    /// will be set to `refs/heads/master`. If this begins with `refs/` it will
    /// be used verbatim; otherwise `refs/heads/` will be prefixed
    pub fn initial_head(mut self, head: &str) -> RepositoryInitOptions {
        self.initial_head = Some(head.to_c_str());
        self
    }

    /// If set, then after the rest of the repository initialization is
    /// completed an `origin` remote will be added pointing to this URL.
    pub fn origin_url(mut self, url: &str) -> RepositoryInitOptions {
        self.origin_url = Some(url.to_c_str());
        self
    }

    /// Creates a set of raw init options to be used with
    /// `git_repository_init_ext`.
    ///
    /// This method is unsafe as the returned value may have pointers to the
    /// interior of this structure.
    pub unsafe fn raw(&self) -> raw::git_repository_init_options {
        let mut opts = mem::zeroed();
        assert_eq!(raw::git_repository_init_init_options(&mut opts,
                                raw::GIT_REPOSITORY_INIT_OPTIONS_VERSION), 0);
        opts.flags = self.flags;
        opts.mode = self.mode;
        let cstr = |a: &Option<CString>| {
            a.as_ref().map(|s| s.as_ptr()).unwrap_or(0 as *const _)
        };
        opts.workdir_path = cstr(&self.workdir_path);
        opts.description = cstr(&self.description);
        opts.template_path = cstr(&self.template_path);
        opts.initial_head = cstr(&self.initial_head);
        opts.origin_url = cstr(&self.origin_url);
        return opts;
    }
}

#[cfg(test)]
mod tests {
    use std::io::TempDir;
    use {Repository, ObjectType, ResetType};

    #[test]
    fn smoke_init() {
        let td = TempDir::new("test").unwrap();
        let path = td.path();

        let repo = Repository::init(path).unwrap();
        assert!(!repo.is_bare());
    }

    #[test]
    fn smoke_init_bare() {
        let td = TempDir::new("test").unwrap();
        let path = td.path();

        let repo = Repository::init_bare(path).unwrap();
        assert!(repo.is_bare());
        assert!(repo.namespace().is_none());
    }

    #[test]
    fn smoke_open() {
        let td = TempDir::new("test").unwrap();
        let path = td.path();
        Repository::init(td.path()).unwrap();
        let repo = Repository::open(path).unwrap();
        assert!(!repo.is_bare());
        assert!(!repo.is_shallow());
        assert!(repo.is_empty().unwrap());
        assert!(repo.path() == td.path().join(".git"));
        assert_eq!(repo.state(), ::RepositoryState::Clean);
    }

    #[test]
    fn smoke_open_bare() {
        let td = TempDir::new("test").unwrap();
        let path = td.path();
        Repository::init_bare(td.path()).unwrap();

        let repo = Repository::open(path).unwrap();
        assert!(repo.is_bare());
        assert!(repo.path() == *td.path());
    }

    #[test]
    fn smoke_checkout() {
        let (_td, repo) = ::test::repo_init();
        repo.checkout_head(None).unwrap();
    }

    #[test]
    fn smoke_revparse() {
        let (_td, repo) = ::test::repo_init();
        let rev = repo.revparse("HEAD").unwrap();
        assert!(rev.to().is_none());
        let from = rev.from().unwrap();
        assert!(rev.from().is_some());

        assert_eq!(repo.revparse_single("HEAD").unwrap().id(), from.id());
        let obj = repo.find_object(from.id(), None).unwrap().clone();
        obj.peel(ObjectType::Any).unwrap();
        obj.short_id().unwrap();
        let sig = repo.signature().unwrap();
        repo.reset(&obj, ResetType::Hard, None, None).unwrap();
        repo.reset(&obj, ResetType::Soft, Some(&sig), Some("foo")).unwrap();
    }

    #[test]
    fn makes_dirs() {
        let td = TempDir::new("foo").unwrap();
        Repository::init(&td.path().join("a/b/c/d")).unwrap();
    }

    #[test]
    fn smoke_discover() {
        let td = TempDir::new("test").unwrap();
        let subdir = TempDir::new_in(td.path(), "subdir").unwrap();
        Repository::init_bare(td.path()).unwrap();
        let repo = Repository::discover(subdir.path()).unwrap();
        assert!(repo.path() == *td.path());
    }
}<|MERGE_RESOLUTION|>--- conflicted
+++ resolved
@@ -7,11 +7,7 @@
 use {raw, Revspec, Error, init, Object, RepositoryState, Remote, Buf};
 use {StringArray, ResetType, Signature, Reference, References, Submodule};
 use {Branches, BranchType, Index, Config, Oid, Blob, Branch, Commit, Tree};
-<<<<<<< HEAD
-use {ObjectType, Tag, Note, Notes};
-=======
-use {ObjectType, Tag, RepoStatus};
->>>>>>> 72afafcb
+use {ObjectType, Tag, Note, Notes, RepoStatus};
 use build::{RepoBuilder, CheckoutBuilder};
 
 /// An owned git repository, representing all state associated with the
